#  Copyright (c) 2017-2018 Hartmut Kaiser
#  Copyright (c) 2018 Steven R. Brandt
#  Copyright (c) 2018 R. Tohid
#
#  Distributed under the Boost Software License, Version 1.0. (See accompanying
#  file LICENSE_1_0.txt or copy at http://www.boost.org/LICENSE_1_0.txt)

import phylanx
<<<<<<< HEAD
from phylanx.ast import *
from phylanx.ast.utils import printout

et = phylanx.execution_tree
=======
from phylanx.util import phyfun, phy_print
>>>>>>> 5a26cc97
import numpy as np

et = phylanx.execution_tree


fib10 = et.eval("""
block(
    define(fib,n,
    if(n<2,n,
        fib(n-1)+fib(n-2))),
    fib)""", et.var(10))

assert fib10[0] == 55.0

sum10 = et.eval("""
block(
    define(sum10,
        block(
            define(i,0),
            define(n,0),
            while(n < 10,
                block(
                  store(n,n+1),
                  store(i,i+n)
                )),
            i)),
    sum10)""")

assert sum10[0] == 55.0

<<<<<<< HEAD
@Phylanx("PhySL")
=======

@phyfun
>>>>>>> 5a26cc97
def fib(n):
    if n < 2:
        return n
    else:
        return fib(n - 1) + fib(n - 2)


# assert fib.__physl_src__ == \
#     'block$1$0(define$1$0(fib$1$0, n$1$8, ' + \
#     'if(n$2$7 < 2, n$3$15, ' + \
#     '(fib((n$5$19 - 1)) + fib((n$5$28 - 2))))' + \
#     '), fib$1$0)\n'

assert fib(10)[0] == 55.0

<<<<<<< HEAD
@Phylanx("PhySL")
=======

@phyfun
>>>>>>> 5a26cc97
def pass_str(a):
    return a


assert pass_str.__physl_src__ == \
    'block$1$0(define$1$0(pass_str$1$0, a$1$13, a$2$11), pass_str$1$0)\n'

assert "foo" == str(pass_str("foo"))

<<<<<<< HEAD
@Phylanx("PhySL")
=======

@phyfun
>>>>>>> 5a26cc97
def test_slice(a):
    return a[1:3, 1:4]


two = np.reshape(np.arange(30), (5, 6))
r1 = test_slice(two)
r2 = two[1:3, 1:4]

assert r1 == r2

<<<<<<< HEAD
@Phylanx("PhySL")
=======

@phyfun
>>>>>>> 5a26cc97
def test_slice1(a):
    return a[2:4]


v1 = np.arange(10)
assert test_slice1(v1) == v1[2:4]

@Phylanx("PhySL")
def foo():
    return 3
foo()

@Phylanx("PhySL")
def foo(n):
    if n == 1:
        return 2
    elif n == 3:
        return 4
    else:
        return 5

assert foo(1)[0] == 2 and foo(3)[0] == 4 and foo(5)[0] == 5

@Phylanx("PhySL")
def foo():
    sumn = 0
    i = 0
    while i < 10:
        sumn += i
        i += 1
    return sumn

assert foo()[0] == 45<|MERGE_RESOLUTION|>--- conflicted
+++ resolved
@@ -6,14 +6,10 @@
 #  file LICENSE_1_0.txt or copy at http://www.boost.org/LICENSE_1_0.txt)
 
 import phylanx
-<<<<<<< HEAD
 from phylanx.ast import *
 from phylanx.ast.utils import printout
 
 et = phylanx.execution_tree
-=======
-from phylanx.util import phyfun, phy_print
->>>>>>> 5a26cc97
 import numpy as np
 
 et = phylanx.execution_tree
@@ -44,12 +40,7 @@
 
 assert sum10[0] == 55.0
 
-<<<<<<< HEAD
 @Phylanx("PhySL")
-=======
-
-@phyfun
->>>>>>> 5a26cc97
 def fib(n):
     if n < 2:
         return n
@@ -65,12 +56,7 @@
 
 assert fib(10)[0] == 55.0
 
-<<<<<<< HEAD
 @Phylanx("PhySL")
-=======
-
-@phyfun
->>>>>>> 5a26cc97
 def pass_str(a):
     return a
 
@@ -80,12 +66,7 @@
 
 assert "foo" == str(pass_str("foo"))
 
-<<<<<<< HEAD
 @Phylanx("PhySL")
-=======
-
-@phyfun
->>>>>>> 5a26cc97
 def test_slice(a):
     return a[1:3, 1:4]
 
@@ -96,12 +77,7 @@
 
 assert r1 == r2
 
-<<<<<<< HEAD
 @Phylanx("PhySL")
-=======
-
-@phyfun
->>>>>>> 5a26cc97
 def test_slice1(a):
     return a[2:4]
 
