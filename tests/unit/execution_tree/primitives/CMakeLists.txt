--- conflicted
+++ resolved
@@ -5,14 +5,9 @@
 
 set(tests
     add_operation
-<<<<<<< HEAD
     and_operation
     equal_operation
-=======
-    sub_operation
-    mul_operation
     exponential_operation
->>>>>>> 042945eb
     file_primitives
     greater_operation
     greater_equal_operation
