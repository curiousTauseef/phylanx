# Copyright (c) 2018 Hartmut Kaiser
#
# Distributed under the Boost Software License, Version 1.0. (See accompanying
# file LICENSE_1_0.txt or copy at http://www.boost.org/LICENSE_1_0.txt)

set(tests
    arange
    argmin
    argmax
    column_slicing
    constant
    count_nonzero
    cross_operation
    cumsum
    determinant
    diag_operation
    dot_operation
    expand_dims
    extract_shape
    flatten
    generic_operation
    gradient_operation
    hstack_operation
    identity
    inverse_operation
    linearmatrix
    linspace
    list_slicing_operation
    mean_operation
    power_operation
    random
    random_distributions
    row_slicing
    shuffle_operation
    slicing_operation
    squeeze_operation
    sum_operation
    transpose_operation
<<<<<<< HEAD
    vsplit_operation
=======
    unique
>>>>>>> 45a58d4b
    vstack_operation
   )

foreach(test ${tests})
  set(sources ${test}.cpp)

  source_group("Source Files" FILES ${sources})

  # add executable
  add_phylanx_executable(${test}_test
    SOURCES ${sources}
    ${${test}_FLAGS}
    EXCLUDE_FROM_ALL
    FOLDER "Tests/Unit/Plugins/MatrixOps")

  add_phylanx_unit_test("plugins.matrixops" ${test} ${${test}_PARAMETERS})

  add_phylanx_pseudo_target(tests.unit.plugins.matrixops.${test})
  add_phylanx_pseudo_dependencies(tests.unit.plugins.matrixops
    tests.unit.plugins.matrixops.${test})
  add_phylanx_pseudo_dependencies(tests.unit.plugins.matrixops.${test}
    ${test}_test_exe)

endforeach()
<|MERGE_RESOLUTION|>--- conflicted
+++ resolved
@@ -36,11 +36,8 @@
     squeeze_operation
     sum_operation
     transpose_operation
-<<<<<<< HEAD
+    unique
     vsplit_operation
-=======
-    unique
->>>>>>> 45a58d4b
     vstack_operation
    )
 
