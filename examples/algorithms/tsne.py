#  Copyright (c) 2018 Steven R. Brandt
<<<<<<< HEAD
#  Copyright (c) 2018 Christopher Taylor 
#  Copyright (c) 2018 R. Tohid
=======
#  Copyright (c) 2018 Christopher Taylor
>>>>>>> 5a26cc97
#
#  Distributed under the Boost Software License, Version 1.0. (See accompanying
#  file LICENSE_1_0.txt or copy at http://www.boost.org/LICENSE_1_0.txt)
#
#  Implementation ported from https://github.com/nlml/tsne_raw
#  Adjoining blog post: https://nlml.github.io/in-raw-numpy/in-raw-numpy-t-sne/
#
#  Special thanks to Liam Schoneveld for providing implementation and notes in
#  the public domain.
#
import phylanx
from phylanx.ast import *
from phylanx.ast.utils import printout 

<<<<<<< HEAD
@Phylanx("PhySL")
=======

@phyfun
>>>>>>> 5a26cc97
def neg_squared_euc_distance(X):
    sum_X = sum(pow(X, 2.0), axis=1)
    D = ((transpose((-2.0 * dot(X, transpose(X))) + sum_X)) + sum_X)
    return -D

<<<<<<< HEAD
@Phylanx("PhySL")
=======

@phyfun
>>>>>>> 5a26cc97
def softmax(X, diag_zero=True):
    e_x = exp(X - reshape(max(X, axis=1), [-1, 1]))
    if diag_zero:
        fill_diagonal(e_x, 0.0)
    e_x = e_x + 1e-8

    return e_x / reshape(sum(e_x, axis=1), [-1, 1])


@Phylanx("PhySL")
def calc_prob_mat(distances, sigmas=None):
    if sigmas is not None:
        two_sig_sq = 2.0 * pow(reshape(sigmas, [-1, 1]), 2.0)
        return softmax(distances / two_sig_sq)
    else:
        return softmax(distances)
<<<<<<< HEAD
@Phylanx("PhySL")
def bin_search(eval_fn, target, i_iter, sigma_, tol=1e-10, max_iter=10000, lower=1e-20, upper=1000.0):
=======


@phyfun
def bin_search(
        eval_fn,
        target,
        i_iter,
        sigma_,
        tol=1e-10,
        max_iter=10000,
        lower=1e-20,
        upper=1000.0):
>>>>>>> 5a26cc97
    for i in range(max_iter):
        guess = (lower + upper) / 2.0
        val = eval_fn(guess, i, sigma)
        if val > target:
            upper = guess
        else:
            lower = guess

        if abs(val - target) <= tol:
            break
    return guess

<<<<<<< HEAD
@Phylanx("PhySL")
=======

@phyfun
>>>>>>> 5a26cc97
def calc_perplexity(prob_matrix):
    entropy = -sum(prob_matrix * log2(prob_matrix), axis=1)
    # perplexity = pow(2.0, entropy)
    return entropy

<<<<<<< HEAD
@Phylanx("PhySL")
def perplexity(distances, sigmas):
    return calc_perplexity(calc_prob_matrix(distances, sigmas))

@Phylanx("PhySL")
=======

@phyfun
def perplexity(distances, sigmas):
    return calc_perplexity(calc_prob_matrix(distances, sigmas))


@phyfun
>>>>>>> 5a26cc97
def eval_fn(distances, i, sigma):
    return perplexity(distances[i:i + 1, :], sigma)


@Phylanx("PhySL")
def find_optimal_sigmas(distances, target_perplexity):
    N = shape(distances, 0)
    sigmas = array(0.0, N)
    # TODO: parallelize this block?
    #
    for i in range(N):
        correct_sigma = bin_search(eval_fn, target_perplexity, i, sigma)
        sigmas = vstack(sigmas, correct_sigma)
    return sigmas

<<<<<<< HEAD
@Phylanx("PhySL")
=======

@phyfun
>>>>>>> 5a26cc97
def p_conditional_to_joint(P):
    return (P + transpose(P)) / (2.0 * float(shape(P, 0)))

# NOTE: Ignore these for now...
#
<<<<<<< HEAD
#@Phylanx("PhySL")
#def q_joint(Y):
=======
# @phyfun
# def q_joint(Y):
>>>>>>> 5a26cc97
#    dists = neg_squared_euc_dists(Y)
#    exp_dists = exp(distances)
#    # TODO: does fill return a ref to inv_distances?
#    #
#    fill_diagonal(exp_dists, 0.0)
#
#    # TODO: return tuples?
#    #
#    return exp_dists / sum(exp_dists), None
#
<<<<<<< HEAD
#@Phylanx("PhySL")
#def symmetric_sne_grad(P, Q, Y):
=======
# @phyfun
# def symmetric_sne_grad(P, Q, Y):
>>>>>>> 5a26cc97
#    pq_diff = P-Q
#    pq_expanded = expand_dims(pq_diff, 2) # NxNx1
#    y_diffs = expand_dims(Y, 1) - expand_dims(Y, 0) # NxNx2
#    grad = 4.0 * sum(pq_expanded * y_diffs, axis=1) # Nx2
#    return grad

<<<<<<< HEAD
@Phylanx("PhySL")
=======

@phyfun
>>>>>>> 5a26cc97
def q_tsne(Y):
    distances = neg_squared_euc_dists(Y)
    inv_distances = pow(1.0 - distances, -1.0)
    # TODO: does fill return a ref to inv_distnaces?
    #
    fill_diagonal(inv_distances, 0.0)

    # TODO: return tuples?
    #
    return inv_distances / sum(inv_distances), inv_distances

<<<<<<< HEAD
@Phylanx("PhySL")
=======

@phyfun
>>>>>>> 5a26cc97
def tsne_grad(P, Q, Y, distances):
    pq_diff = P - Q
    pq_expanded = expand_dims(pq_diff, 2)  # NxNx1
    y_diffs = expanded_dims(Y, 1) - expanded_dims(Y, 0)  # NxNx2
    distances_expanded = expand_dims(distances, 2)  # NxNx1
    y_diffs_wt = y_diffs * distances_expanded  # NxNx2
    grad = 4.0 * sum(pq_expanded * y_diffs_wt, axis=1)  # Nx2
    return grad

<<<<<<< HEAD
@Phylanx("PhySL")
=======

@phyfun
>>>>>>> 5a26cc97
def p_joint(X, target_preplexity):
    distances = neg_squared_euc_dists(X)
    sigmas = find_optimal_sigmas(distances, target_perplexity)
    p_conditional = calc_prob_matrix(distances, sigmas)
    P = p_conditional_joint(p_conditional)
    return P

<<<<<<< HEAD
@Phylanx("PhySL")
def estimate_sne(X, y, P, rng, num_iters, q_fn, grad_fn, learning_rate, momentum):
=======

@phyfun
def estimate_sne(
        X,
        y,
        P,
        rng,
        num_iters,
        q_fn,
        grad_fn,
        learning_rate,
        momentum):
>>>>>>> 5a26cc97
    shape_x_arr = array(0, 2)
    shape_x_arr[0] = shape(X, 0)
    shape_x_arr[1] = 2

    # TODO:
    # https://docs.scipy.org/doc/numpy/reference/generated/numpy.random.RandomState.html
    Y = random('normal', (0.0, 0.0001, shape_x_arr))

    # TODO: original line didn't have shape_x_arr...originally expressed as...
    # Y = rng.normal(0.0, 0.0001, [shape(X, 0), 2])
    #

    if momentum:  # noqa: E999
        Y_m2 = Y  # TODO: copy
        Y_m1 = Y  # TODO: copy

    for i in range(num_iters):
        Q, distances = q_fn(Y)
        grads = grad_fn(P, Q, Y, distances)
        Y = Y - learning_rate * grads
        if momentum:
            Y += momentum * (Y_m1 - Y_m2)
            Y_m2 = Y_m1  # TODO: copy
            Y_m1 = Y  # TODO: copy

    return Y


if __name__ == "__main__":
    PERPLEX = 20
    NUM_ITERS = 500
    LR = 10.0
    M = 0.9

    P = p_joint(X, PERPLEX)
<<<<<<< HEAD
    Y = estimate_sne(X, y, P, num_iters=NUM_ITERS, q_fn=q_tsne, grad_fn=tsne_grad, learning_rate=LR, momentum=M)
    printout(Y)
=======
    Y = estimate_sne(
        X,
        y,
        P,
        num_iters=NUM_ITERS,
        q_fn=q_tsne,
        grad_fn=tsne_grad,
        learning_rate=LR,
        momentum=M)
    phy_print(Y)
>>>>>>> 5a26cc97
<|MERGE_RESOLUTION|>--- conflicted
+++ resolved
@@ -1,10 +1,6 @@
 #  Copyright (c) 2018 Steven R. Brandt
-<<<<<<< HEAD
 #  Copyright (c) 2018 Christopher Taylor 
 #  Copyright (c) 2018 R. Tohid
-=======
-#  Copyright (c) 2018 Christopher Taylor
->>>>>>> 5a26cc97
 #
 #  Distributed under the Boost Software License, Version 1.0. (See accompanying
 #  file LICENSE_1_0.txt or copy at http://www.boost.org/LICENSE_1_0.txt)
@@ -19,23 +15,13 @@
 from phylanx.ast import *
 from phylanx.ast.utils import printout 
 
-<<<<<<< HEAD
 @Phylanx("PhySL")
-=======
-
-@phyfun
->>>>>>> 5a26cc97
 def neg_squared_euc_distance(X):
     sum_X = sum(pow(X, 2.0), axis=1)
     D = ((transpose((-2.0 * dot(X, transpose(X))) + sum_X)) + sum_X)
     return -D
 
-<<<<<<< HEAD
 @Phylanx("PhySL")
-=======
-
-@phyfun
->>>>>>> 5a26cc97
 def softmax(X, diag_zero=True):
     e_x = exp(X - reshape(max(X, axis=1), [-1, 1]))
     if diag_zero:
@@ -44,7 +30,6 @@
 
     return e_x / reshape(sum(e_x, axis=1), [-1, 1])
 
-
 @Phylanx("PhySL")
 def calc_prob_mat(distances, sigmas=None):
     if sigmas is not None:
@@ -52,23 +37,10 @@
         return softmax(distances / two_sig_sq)
     else:
         return softmax(distances)
-<<<<<<< HEAD
+
 @Phylanx("PhySL")
 def bin_search(eval_fn, target, i_iter, sigma_, tol=1e-10, max_iter=10000, lower=1e-20, upper=1000.0):
-=======
 
-
-@phyfun
-def bin_search(
-        eval_fn,
-        target,
-        i_iter,
-        sigma_,
-        tol=1e-10,
-        max_iter=10000,
-        lower=1e-20,
-        upper=1000.0):
->>>>>>> 5a26cc97
     for i in range(max_iter):
         guess = (lower + upper) / 2.0
         val = eval_fn(guess, i, sigma)
@@ -81,32 +53,19 @@
             break
     return guess
 
-<<<<<<< HEAD
+
 @Phylanx("PhySL")
-=======
-
-@phyfun
->>>>>>> 5a26cc97
 def calc_perplexity(prob_matrix):
     entropy = -sum(prob_matrix * log2(prob_matrix), axis=1)
     # perplexity = pow(2.0, entropy)
     return entropy
 
-<<<<<<< HEAD
+
 @Phylanx("PhySL")
 def perplexity(distances, sigmas):
     return calc_perplexity(calc_prob_matrix(distances, sigmas))
 
 @Phylanx("PhySL")
-=======
-
-@phyfun
-def perplexity(distances, sigmas):
-    return calc_perplexity(calc_prob_matrix(distances, sigmas))
-
-
-@phyfun
->>>>>>> 5a26cc97
 def eval_fn(distances, i, sigma):
     return perplexity(distances[i:i + 1, :], sigma)
 
@@ -122,24 +81,15 @@
         sigmas = vstack(sigmas, correct_sigma)
     return sigmas
 
-<<<<<<< HEAD
+
 @Phylanx("PhySL")
-=======
-
-@phyfun
->>>>>>> 5a26cc97
 def p_conditional_to_joint(P):
     return (P + transpose(P)) / (2.0 * float(shape(P, 0)))
 
 # NOTE: Ignore these for now...
 #
-<<<<<<< HEAD
 #@Phylanx("PhySL")
 #def q_joint(Y):
-=======
-# @phyfun
-# def q_joint(Y):
->>>>>>> 5a26cc97
 #    dists = neg_squared_euc_dists(Y)
 #    exp_dists = exp(distances)
 #    # TODO: does fill return a ref to inv_distances?
@@ -150,25 +100,15 @@
 #    #
 #    return exp_dists / sum(exp_dists), None
 #
-<<<<<<< HEAD
 #@Phylanx("PhySL")
 #def symmetric_sne_grad(P, Q, Y):
-=======
-# @phyfun
-# def symmetric_sne_grad(P, Q, Y):
->>>>>>> 5a26cc97
 #    pq_diff = P-Q
 #    pq_expanded = expand_dims(pq_diff, 2) # NxNx1
 #    y_diffs = expand_dims(Y, 1) - expand_dims(Y, 0) # NxNx2
 #    grad = 4.0 * sum(pq_expanded * y_diffs, axis=1) # Nx2
 #    return grad
 
-<<<<<<< HEAD
 @Phylanx("PhySL")
-=======
-
-@phyfun
->>>>>>> 5a26cc97
 def q_tsne(Y):
     distances = neg_squared_euc_dists(Y)
     inv_distances = pow(1.0 - distances, -1.0)
@@ -180,12 +120,7 @@
     #
     return inv_distances / sum(inv_distances), inv_distances
 
-<<<<<<< HEAD
 @Phylanx("PhySL")
-=======
-
-@phyfun
->>>>>>> 5a26cc97
 def tsne_grad(P, Q, Y, distances):
     pq_diff = P - Q
     pq_expanded = expand_dims(pq_diff, 2)  # NxNx1
@@ -195,12 +130,7 @@
     grad = 4.0 * sum(pq_expanded * y_diffs_wt, axis=1)  # Nx2
     return grad
 
-<<<<<<< HEAD
 @Phylanx("PhySL")
-=======
-
-@phyfun
->>>>>>> 5a26cc97
 def p_joint(X, target_preplexity):
     distances = neg_squared_euc_dists(X)
     sigmas = find_optimal_sigmas(distances, target_perplexity)
@@ -208,23 +138,8 @@
     P = p_conditional_joint(p_conditional)
     return P
 
-<<<<<<< HEAD
 @Phylanx("PhySL")
 def estimate_sne(X, y, P, rng, num_iters, q_fn, grad_fn, learning_rate, momentum):
-=======
-
-@phyfun
-def estimate_sne(
-        X,
-        y,
-        P,
-        rng,
-        num_iters,
-        q_fn,
-        grad_fn,
-        learning_rate,
-        momentum):
->>>>>>> 5a26cc97
     shape_x_arr = array(0, 2)
     shape_x_arr[0] = shape(X, 0)
     shape_x_arr[1] = 2
@@ -260,18 +175,5 @@
     M = 0.9
 
     P = p_joint(X, PERPLEX)
-<<<<<<< HEAD
     Y = estimate_sne(X, y, P, num_iters=NUM_ITERS, q_fn=q_tsne, grad_fn=tsne_grad, learning_rate=LR, momentum=M)
-    printout(Y)
-=======
-    Y = estimate_sne(
-        X,
-        y,
-        P,
-        num_iters=NUM_ITERS,
-        q_fn=q_tsne,
-        grad_fn=tsne_grad,
-        learning_rate=LR,
-        momentum=M)
-    phy_print(Y)
->>>>>>> 5a26cc97
+    printout(Y)