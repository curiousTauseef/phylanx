--- conflicted
+++ resolved
@@ -8,8 +8,7 @@
     from phylanx._phylanx.util import *
 
 except Exception:
-<<<<<<< HEAD
-    from _phylanxd.util import *
+    from phylanx._phylanxd.util import *
 
 def phyhelp(fname):
     """Python help function. When called it with the name of
@@ -31,7 +30,4 @@
     dummy = eval("lambda %s : 1" % args)
     dummy.__doc__ = ds[n:]
     dummy.__name__ = fname
-    help(dummy)
-=======
-    from phylanx._phylanxd.util import *
->>>>>>> b8eb8210
+    help(dummy)