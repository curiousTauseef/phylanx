--- conflicted
+++ resolved
@@ -43,7 +43,7 @@
     console_output::console_output(
             std::vector<primitive_argument_type>&& operands)
       : base_primitive(std::move(operands))
-    {} 
+    {}
 
     namespace detail
     {
@@ -63,11 +63,7 @@
                 return hpx::dataflow(hpx::util::unwrapping(
                     [this_](args_type && args) -> primitive_result_type
                     {
-<<<<<<< HEAD
-
                         bool init = true;
-=======
->>>>>>> db9d9649
                         for (auto const& arg : args)
                         {
                             if(init)
