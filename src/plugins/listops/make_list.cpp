//  Copyright (c) 2018 Hartmut Kaiser
//
//  Distributed under the Boost Software License, Version 1.0. (See accompanying
//  file LICENSE_1_0.txt or copy at http://www.boost.org/LICENSE_1_0.txt)

#include <phylanx/config.hpp>
#include <phylanx/plugins/listops/make_list.hpp>

#include <hpx/include/lcos.hpp>
#include <hpx/include/naming.hpp>
#include <hpx/include/util.hpp>
#include <hpx/throw_exception.hpp>

#include <cstddef>
#include <memory>
#include <numeric>
#include <string>
#include <utility>
#include <vector>

#include <blaze/Math.h>

///////////////////////////////////////////////////////////////////////////////
namespace phylanx { namespace execution_tree { namespace primitives
{
    ///////////////////////////////////////////////////////////////////////////
    std::vector<match_pattern_type> const make_list::match_data =
    {
        hpx::util::make_tuple("list",
            std::vector<std::string>{"list(__1)"},
            &create_make_list, &create_primitive<make_list>,
<<<<<<< HEAD
            "TODODOC"),
=======
            "args\n"
            "Args:\n"
            "\n"
            "  *args (list of values): a list of values\n"
            "\n"
            "Returns:\n"
            "\n"
            "A Phylanx list populated by the values supplied."
            ),
>>>>>>> e8fab73b

        hpx::util::make_tuple("make_list",
            std::vector<std::string>{"make_list(__1)"},
            &create_make_list, &create_primitive<make_list>,
<<<<<<< HEAD
            "TODODOC")
=======
            "args\n"
            "Args:\n"
            "\n"
            "  *args (list of values): a list of values\n"
            "\n"
            "Returns:\n"
            "\n"
            "A Phylanx list populated by the values supplied."
            )
>>>>>>> e8fab73b
    };

    ///////////////////////////////////////////////////////////////////////////
    make_list::make_list(
            std::vector<primitive_argument_type>&& operands,
            std::string const& name, std::string const& codename)
      : primitive_component_base(std::move(operands), name, codename)
    {}

    ///////////////////////////////////////////////////////////////////////////
    hpx::future<primitive_argument_type> make_list::eval(
        std::vector<primitive_argument_type> const& operands,
        std::vector<primitive_argument_type> const& args) const
    {
        auto this_ = this->shared_from_this();
        return hpx::dataflow(hpx::launch::sync, hpx::util::unwrapping(
            [this_](std::vector<primitive_argument_type> && args)
            ->  primitive_argument_type
            {
                return primitive_argument_type{std::move(args)};
            }),
            detail::map_operands(
                operands, functional::value_operand{}, args,
                name_, codename_));
    }

    hpx::future<primitive_argument_type> make_list::eval(
        std::vector<primitive_argument_type> const& args) const
    {
        if (this->no_operands())
        {
            return eval(args, noargs);
        }
        return eval(this->operands(), args);
    }
}}}<|MERGE_RESOLUTION|>--- conflicted
+++ resolved
@@ -29,9 +29,6 @@
         hpx::util::make_tuple("list",
             std::vector<std::string>{"list(__1)"},
             &create_make_list, &create_primitive<make_list>,
-<<<<<<< HEAD
-            "TODODOC"),
-=======
             "args\n"
             "Args:\n"
             "\n"
@@ -41,14 +38,10 @@
             "\n"
             "A Phylanx list populated by the values supplied."
             ),
->>>>>>> e8fab73b
 
         hpx::util::make_tuple("make_list",
             std::vector<std::string>{"make_list(__1)"},
             &create_make_list, &create_primitive<make_list>,
-<<<<<<< HEAD
-            "TODODOC")
-=======
             "args\n"
             "Args:\n"
             "\n"
@@ -58,7 +51,6 @@
             "\n"
             "A Phylanx list populated by the values supplied."
             )
->>>>>>> e8fab73b
     };
 
     ///////////////////////////////////////////////////////////////////////////
