// Copyright (c) 2018-2019 Bita Hasheminezhad
// Copyright (c) 2018-2019 Hartmut Kaiser
//
// Distributed under the Boost Software License, Version 1.0. (See accompanying
// file LICENSE_1_0.txt or copy at http://www.boost.org/LICENSE_1_0.txt)

#include <phylanx/config.hpp>
#include <phylanx/execution_tree/primitives/node_data_helpers.hpp>
#include <phylanx/ir/node_data.hpp>
#include <phylanx/plugins/matrixops/flip_operation.hpp>
#include <phylanx/util/matrix_iterators.hpp>
#include <phylanx/util/detail/bad_swap.hpp>

#include <hpx/include/lcos.hpp>
#include <hpx/include/naming.hpp>
#include <hpx/include/util.hpp>
#include <hpx/throw_exception.hpp>
#include <hpx/util/optional.hpp>

#include <algorithm>
#include <cstddef>
#include <cstdint>
#include <memory>
#include <string>
#include <utility>
#include <vector>

#include <blaze/Math.h>
#if defined(PHYLANX_HAVE_BLAZE_TENSOR)
#include <blaze_tensor/Math.h>
#endif

///////////////////////////////////////////////////////////////////////////////
namespace phylanx { namespace execution_tree { namespace primitives
{
    ///////////////////////////////////////////////////////////////////////////
    std::vector<match_pattern_type> const flip_operation::match_data =
    {
        match_pattern_type{"flipud",
        std::vector<std::string>{"flipud(_1)"},
        &create_flip_operation, &create_primitive<flip_operation>,
        "a\n"
        "Args:\n"
        "\n"
        "    a (array) : a vector a matrix or a tensor\n"
        "\n"
        "Returns:\n"
        "\n"
        "Flip array in the up/down direction"},

        match_pattern_type{"fliplr",
        std::vector<std::string>{"fliplr(_1)"},
        &create_flip_operation, &create_primitive<flip_operation>,
        "a\n"
        "Args:\n"
        "\n"
        "    a (array) : a matrix or a tensor\n"
        "\n"
        "Returns:\n"
        "\n"
        "Flip array in the left/right direction"},

        match_pattern_type{"flip",
        std::vector<std::string>{"flip(_1,_2)","flip(_1)"},
        &create_flip_operation, &create_primitive<flip_operation>,
<<<<<<< HEAD
        R"(a, axes
        Args:

            a (array) : a scalar, a vector a matrix or a tensor
            axes (optional, integer or tuple of integers): an axis to flip
               over. The default, axis=None, will flip over all of the axes
               of the input array.

        Returns:

        Reverses the order of elements in an array along the given axis)")
=======
        "a, axes\n"
        "Args:\n"
        "\n"
        "    a (array) : a scalar, a vector a matrix or a tensor\n"
        "    axes (optional, integer or tuple of integers): an axis to flip "
        "       over. The default, axis=None, will flip over all of the axes "
        "       of the input array.\n"
        "\n"
        "Returns:\n"
        "\n"
        "Reverses the order of elements in an array along the given axes"},
>>>>>>> 4b280be0
    };

    ///////////////////////////////////////////////////////////////////////////
    flip_operation::flip_mode extract_flip_mode(std::string const& name)
    {
        flip_operation::flip_mode result = flip_operation::flip_mode_axes;

        if (name.find("flipud") != std::string::npos)
        {
            result = flip_operation::flip_mode_up_down;
        }
        else if (name.find("fliplr") != std::string::npos)
        {
            result = flip_operation::flip_mode_left_right;
        }
        return result;
    }

    flip_operation::flip_operation(primitive_arguments_type&& operands,
        std::string const& name, std::string const& codename)
      : primitive_component_base(std::move(operands), name, codename)
        , mode_(extract_flip_mode(name_))
    {}

    ///////////////////////////////////////////////////////////////////////////
    template <typename T>
    primitive_argument_type flip_operation::flip1d(ir::node_data<T>&& arg) const
    {
        if (!arg.is_ref())
        {
            auto v = arg.vector();
            std::reverse(std::begin(v), std::end(v));
            return primitive_argument_type{std::move(arg)};
        }
        else
        {
            auto v = arg.vector();
            blaze::DynamicVector<T> result(v.size());
            std::reverse_copy(std::begin(v), std::end(v), std::begin(result));
            return primitive_argument_type{std::move(result)};
        }
    }

    template <typename T>
    primitive_argument_type flip_operation::flip1d(ir::node_data<T>&& arg,
        ir::range&& axes) const
    {
        if (axes.size() != 1)
            HPX_THROW_EXCEPTION(hpx::bad_parameter,
                "flip_operation::flip1d",
                generate_error_message(
                    "the flip_operation primitive requires operand axis to be "
                    "of size 1 for vectors."));

        auto axis = extract_scalar_integer_value_strict(*axes.begin());
        if (axis != 0 && axis != -1)
        {
            HPX_THROW_EXCEPTION(hpx::bad_parameter,
                "flip_operation::flip1d",
                generate_error_message(
                    "the flip_operation primitive requires operand axis to be "
                    "either 0 or -1 for vectors."));
        }

        if (!arg.is_ref())
        {
            auto v = arg.vector();
            std::reverse(std::begin(v), std::end(v));
            return primitive_argument_type{std::move(arg)};
        }
        else
        {
            auto v = arg.vector();
            blaze::DynamicVector<T> result(v.size());
            std::reverse_copy(std::begin(v), std::end(v), std::begin(result));
            return primitive_argument_type{std::move(result)};
        }
    }

    ///////////////////////////////////////////////////////////////////////////
    template <typename T>
    primitive_argument_type flip_operation::flip2d_axis0(
        ir::node_data<T>&& arg) const
    {
        using phylanx::util::matrix_row_iterator;

        auto m = arg.matrix();
        matrix_row_iterator<decltype(m)> m_begin(m);
        matrix_row_iterator<decltype(m)> m_end(m, m.rows());

        if (!arg.is_ref())
        {
            std::reverse(m_begin, m_end);
            return primitive_argument_type{std::move(arg)};
        }
        else
        {
            blaze::DynamicMatrix<T> result(m.rows(), m.columns());
            matrix_row_iterator<decltype(result)> r_begin(result);
            std::reverse_copy(m_begin, m_end, r_begin);
            return primitive_argument_type{std::move(result)};
        }
    }

    template <typename T>
    primitive_argument_type flip_operation::flip2d_axis1(
        ir::node_data<T>&& arg) const
    {
        using phylanx::util::matrix_column_iterator;

        auto m = arg.matrix();
        matrix_column_iterator<decltype(m)> m_begin(m);
        matrix_column_iterator<decltype(m)> m_end(m, m.columns());

        if (!arg.is_ref())
        {
            std::reverse(m_begin, m_end);
            return primitive_argument_type{std::move(arg)};
        }
        else
        {
            blaze::DynamicMatrix<T> result(m.rows(), m.columns());
            matrix_column_iterator<decltype(result)> r_begin(result);
            std::reverse_copy(m_begin, m_end, r_begin);
            return primitive_argument_type{std::move(result)};
        }
    }

    template <typename T>
    primitive_argument_type flip_operation::flip2d_both_axes(
        ir::node_data<T>&& arg) const
    {
        using phylanx::util::matrix_row_iterator;
        using phylanx::util::matrix_column_iterator;

        auto m = arg.matrix();
        matrix_row_iterator<decltype(m)> r_begin(m);
        matrix_row_iterator<decltype(m)> r_end(m, m.rows());

        if (!arg.is_ref())
        {
            matrix_column_iterator<decltype(m)> c_begin(m);
            matrix_column_iterator<decltype(m)> c_end(m, m.columns());
            std::reverse(r_begin, r_end);
            std::reverse(c_begin, c_end);
            return primitive_argument_type{std::move(arg)};
        }
        else
        {
            blaze::DynamicMatrix<T> result(m.rows(), m.columns());
            matrix_row_iterator<decltype(result)> result_begin(result);
            std::reverse_copy(r_begin, r_end, result_begin);
            matrix_column_iterator<decltype(result)> c_begin(result);
            matrix_column_iterator<decltype(result)> c_end(
                result, result.columns());
            std::reverse(c_begin, c_end);
            return primitive_argument_type{std::move(result)};
        }
    }

    template <typename T>
    primitive_argument_type flip_operation::flip2d(ir::node_data<T>&& arg,
        ir::range&& axes) const
    {
        if (axes.size() == 2)
        {
            auto it = axes.begin();
            auto first = extract_scalar_integer_value_strict(*it);
            auto second = extract_scalar_integer_value_strict(*++it);

            if (first < 0)
                first += 2;
            if (second < 0)
                second += 2;

            if ((first == 0 && second == 1) || (first == 1 && second == 0))
                return flip2d_both_axes(std::move(arg));

            HPX_THROW_EXCEPTION(hpx::bad_parameter,
                "flip_operation::flip2d",
                generate_error_message(
                    "the flip_operation primitive requires each axis "
                    "to be between -2 and 1 for matrices and an axis should "
                    "not be repeated when both are given"));
        }
        else if (axes.size() == 1)
        {
            switch (extract_scalar_integer_value_strict(*axes.begin()))
            {
            case -2:
                HPX_FALLTHROUGH;
            case 0:
                return flip2d_axis0(std::move(arg));

            case -1:
                HPX_FALLTHROUGH;
            case 1:
                return flip2d_axis1(std::move(arg));

            default:
                HPX_THROW_EXCEPTION(hpx::bad_parameter,
                    "flip_operation::flip2d",
                    generate_error_message(
                        "the flip_operation primitive requires operand axis "
                        "to be between -2 and 1 for matrices."));
            }
        }
        HPX_THROW_EXCEPTION(hpx::bad_parameter,
            "flip_operation::flip2d",
            generate_error_message(
                "the flip_operation primitive requires operand axis "
                "to be of size 1 or 2 for matrices."));
    }

    ///////////////////////////////////////////////////////////////////////////
#if defined(PHYLANX_HAVE_BLAZE_TENSOR)
    template <typename T>
    primitive_argument_type flip_operation::flip3d_axis0(
        ir::node_data<T>&& arg) const
    {
        using phylanx::util::matrix_column_iterator;

        auto t = arg.tensor();

        if (!arg.is_ref())
        {
            for (std::size_t i = 0; i != t.rows(); ++i)
            {
                auto slice = blaze::rowslice(t, i);
                matrix_column_iterator<decltype(slice)> c_begin(slice);
                matrix_column_iterator<decltype(slice)> c_end(
                    slice, slice.columns());
                std::reverse(c_begin, c_end);
            }
            return primitive_argument_type{std::move(arg)};
        }
        else
        {
            blaze::DynamicTensor<T> result(t.pages(), t.rows(), t.columns());
            for (std::size_t i = 0; i != t.rows(); ++i)
            {
                auto slice = blaze::rowslice(t, i);
                matrix_column_iterator<decltype(slice)> c_begin(slice);
                matrix_column_iterator<decltype(slice)> c_end(
                    slice, slice.columns());
                auto result_slice = blaze::rowslice(result, i);
                matrix_column_iterator<decltype(result_slice)> r_begin(
                    result_slice);
                std::reverse_copy(c_begin, c_end, r_begin);
            }
            return primitive_argument_type{std::move(result)};
        }
    }

    template <typename T>
    primitive_argument_type flip_operation::flip3d_axis1(
        ir::node_data<T>&& arg) const
    {
        using phylanx::util::matrix_column_iterator;

        auto t = arg.tensor();

        if (!arg.is_ref())
        {
            for (std::size_t i = 0; i != t.columns(); ++i)
            {
                auto slice = blaze::columnslice(t, i);
                matrix_column_iterator<decltype(slice)> c_begin(slice);
                matrix_column_iterator<decltype(slice)> c_end(
                    slice, slice.columns());
                std::reverse(c_begin, c_end);
            }
            return primitive_argument_type{std::move(arg)};
        }
        else
        {
            blaze::DynamicTensor<T> result(t.pages(), t.rows(), t.columns());
            for (std::size_t i = 0; i != t.columns(); ++i)
            {
                auto slice = blaze::columnslice(t, i);
                matrix_column_iterator<decltype(slice)> c_begin(slice);
                matrix_column_iterator<decltype(slice)> c_end(
                    slice, slice.columns());
                auto result_slice = blaze::columnslice(result, i);
                matrix_column_iterator<decltype(result_slice)> r_begin(
                    result_slice);
                std::reverse_copy(c_begin, c_end, r_begin);
            }
            return primitive_argument_type{std::move(result)};
        }
    }

    template <typename T>
    primitive_argument_type flip_operation::flip3d_axis2(
        ir::node_data<T>&& arg) const
    {
        using phylanx::util::matrix_column_iterator;

        auto t = arg.tensor();

        if (!arg.is_ref())
        {
            for (std::size_t i = 0; i != t.pages(); ++i)
            {
                auto slice = blaze::pageslice(t, i);
                matrix_column_iterator<decltype(slice)> c_begin(slice);
                matrix_column_iterator<decltype(slice)> c_end(
                    slice, slice.columns());
                std::reverse(c_begin, c_end);
            }
            return primitive_argument_type{std::move(arg)};
        }
        else
        {
            blaze::DynamicTensor<T> result(t.pages(), t.rows(), t.columns());
            for (std::size_t i = 0; i != t.pages(); ++i)
            {
                auto slice = blaze::pageslice(t, i);
                matrix_column_iterator<decltype(slice)> c_begin(slice);
                matrix_column_iterator<decltype(slice)> c_end(
                    slice, slice.columns());
                auto result_slice = blaze::pageslice(result, i);
                matrix_column_iterator<decltype(result_slice)> r_begin(
                    result_slice);
                std::reverse_copy(c_begin, c_end, r_begin);
            }
            return primitive_argument_type{std::move(result)};
        }
    }

    template <typename T>
    primitive_argument_type flip_operation::flip3d_axes_0_1(
        ir::node_data<T>&& arg) const
    {
        using phylanx::util::matrix_column_iterator;
        auto t = arg.tensor();

        if (!arg.is_ref())
        {
            for (std::size_t i = 0; i != t.rows(); ++i)
            {
                auto slice = blaze::rowslice(t, i);
                matrix_column_iterator<decltype(slice)> c_begin(slice);
                matrix_column_iterator<decltype(slice)> c_end(
                    slice, slice.columns());
                std::reverse(c_begin, c_end);
            }
            for (std::size_t i = 0; i != t.columns(); ++i)
            {
                auto slice = blaze::columnslice(t, i);
                matrix_column_iterator<decltype(slice)> c_begin(slice);
                matrix_column_iterator<decltype(slice)> c_end(
                    slice, slice.columns());
                std::reverse(c_begin, c_end);
            }
            return primitive_argument_type{std::move(arg)};
        }
        else
        {
            blaze::DynamicTensor<T> result(t.pages(), t.rows(), t.columns());
            for (std::size_t i = 0; i != t.rows(); ++i)
            {
                auto slice = blaze::rowslice(t, i);
                matrix_column_iterator<decltype(slice)> c_begin(slice);
                matrix_column_iterator<decltype(slice)> c_end(
                    slice, slice.columns());
                auto result_slice = blaze::rowslice(result, i);
                matrix_column_iterator<decltype(result_slice)> r_begin(
                    result_slice);
                std::reverse_copy(c_begin, c_end, r_begin);
            }
            for (std::size_t i = 0; i != result.columns(); ++i)
            {
                auto slice = blaze::columnslice(result, i);
                matrix_column_iterator<decltype(slice)> c_begin(slice);
                matrix_column_iterator<decltype(slice)> c_end(
                    slice, slice.columns());
                std::reverse(c_begin, c_end);
            }
            return primitive_argument_type{std::move(result)};
        }
    }

    template <typename T>
    primitive_argument_type flip_operation::flip3d_axes_0_2(
        ir::node_data<T>&& arg) const
    {
        using phylanx::util::matrix_column_iterator;
        auto t = arg.tensor();

        if (!arg.is_ref())
        {
            for (std::size_t i = 0; i != t.rows(); ++i)
            {
                auto slice = blaze::rowslice(t, i);
                matrix_column_iterator<decltype(slice)> c_begin(slice);
                matrix_column_iterator<decltype(slice)> c_end(
                    slice, slice.columns());
                std::reverse(c_begin, c_end);
            }
            for (std::size_t i = 0; i != t.pages(); ++i)
            {
                auto slice = blaze::pageslice(t, i);
                matrix_column_iterator<decltype(slice)> c_begin(slice);
                matrix_column_iterator<decltype(slice)> c_end(
                    slice, slice.columns());
                std::reverse(c_begin, c_end);
            }
            return primitive_argument_type{std::move(arg)};
        }
        else
        {
            blaze::DynamicTensor<T> result(t.pages(), t.rows(), t.columns());
            for (std::size_t i = 0; i != t.rows(); ++i)
            {
                auto slice = blaze::rowslice(t, i);
                matrix_column_iterator<decltype(slice)> c_begin(slice);
                matrix_column_iterator<decltype(slice)> c_end(
                    slice, slice.columns());
                auto result_slice = blaze::rowslice(result, i);
                matrix_column_iterator<decltype(result_slice)> r_begin(
                    result_slice);
                std::reverse_copy(c_begin, c_end, r_begin);
            }
            for (std::size_t i = 0; i != result.pages(); ++i)
            {
                auto slice = blaze::pageslice(result, i);
                matrix_column_iterator<decltype(slice)> c_begin(slice);
                matrix_column_iterator<decltype(slice)> c_end(
                    slice, slice.columns());
                std::reverse(c_begin, c_end);
            }
            return primitive_argument_type{std::move(result)};
        }
    }

    template <typename T>
    primitive_argument_type flip_operation::flip3d_axes_1_2(
        ir::node_data<T>&& arg) const
    {
        using phylanx::util::matrix_column_iterator;
        auto t = arg.tensor();

        if (!arg.is_ref())
        {
            for (std::size_t i = 0; i != t.columns(); ++i)
            {
                auto slice = blaze::columnslice(t, i);
                matrix_column_iterator<decltype(slice)> c_begin(slice);
                matrix_column_iterator<decltype(slice)> c_end(
                    slice, slice.columns());
                std::reverse(c_begin, c_end);
            }
            for (std::size_t i = 0; i != t.pages(); ++i)
            {
                auto slice = blaze::pageslice(t, i);
                matrix_column_iterator<decltype(slice)> c_begin(slice);
                matrix_column_iterator<decltype(slice)> c_end(
                    slice, slice.columns());
                std::reverse(c_begin, c_end);
            }
            return primitive_argument_type{std::move(arg)};
        }
        else
        {
            blaze::DynamicTensor<T> result(t.pages(), t.rows(), t.columns());
            for (std::size_t i = 0; i != t.columns(); ++i)
            {
                auto slice = blaze::columnslice(t, i);
                matrix_column_iterator<decltype(slice)> c_begin(slice);
                matrix_column_iterator<decltype(slice)> c_end(
                    slice, slice.columns());
                auto result_slice = blaze::columnslice(result, i);
                matrix_column_iterator<decltype(result_slice)> r_begin(
                    result_slice);
                std::reverse_copy(c_begin, c_end, r_begin);
            }
            for (std::size_t i = 0; i != result.pages(); ++i)
            {
                auto slice = blaze::pageslice(result, i);
                matrix_column_iterator<decltype(slice)> c_begin(slice);
                matrix_column_iterator<decltype(slice)> c_end(
                    slice, slice.columns());
                std::reverse(c_begin, c_end);
            }
            return primitive_argument_type{std::move(result)};
        }
    }

    template <typename T>
    primitive_argument_type flip_operation::flip3d_all_axes(
        ir::node_data<T>&& arg) const
    {
        using phylanx::util::matrix_column_iterator;
        auto t = arg.tensor();

        if (!arg.is_ref())
        {
            for (std::size_t i = 0; i != t.rows(); ++i)
            {
                auto slice = blaze::rowslice(t, i);
                matrix_column_iterator<decltype(slice)> c_begin(slice);
                matrix_column_iterator<decltype(slice)> c_end(
                    slice, slice.columns());
                std::reverse(c_begin, c_end);
            }
            for (std::size_t i = 0; i != t.columns(); ++i)
            {
                auto slice = blaze::columnslice(t, i);
                matrix_column_iterator<decltype(slice)> c_begin(slice);
                matrix_column_iterator<decltype(slice)> c_end(
                    slice, slice.columns());
                std::reverse(c_begin, c_end);
            }
            for (std::size_t i = 0; i != t.pages(); ++i)
            {
                auto slice = blaze::pageslice(t, i);
                matrix_column_iterator<decltype(slice)> c_begin(slice);
                matrix_column_iterator<decltype(slice)> c_end(
                    slice, slice.columns());
                std::reverse(c_begin, c_end);
            }
            return primitive_argument_type{std::move(arg)};
        }
        else
        {
            blaze::DynamicTensor<T> result(t.pages(), t.rows(), t.columns());
            for (std::size_t i = 0; i != t.rows(); ++i)
            {
                auto slice = blaze::rowslice(t, i);
                matrix_column_iterator<decltype(slice)> c_begin(slice);
                matrix_column_iterator<decltype(slice)> c_end(
                    slice, slice.columns());
                auto result_slice = blaze::rowslice(result, i);
                matrix_column_iterator<decltype(result_slice)> r_begin(
                    result_slice);
                std::reverse_copy(c_begin, c_end, r_begin);
            }
            for (std::size_t i = 0; i != result.columns(); ++i)
            {
                auto slice = blaze::columnslice(result, i);
                matrix_column_iterator<decltype(slice)> c_begin(slice);
                matrix_column_iterator<decltype(slice)> c_end(
                    slice, slice.columns());
                std::reverse(c_begin, c_end);
            }
            for (std::size_t i = 0; i != result.pages(); ++i)
            {
                auto slice = blaze::pageslice(result, i);
                matrix_column_iterator<decltype(slice)> c_begin(slice);
                matrix_column_iterator<decltype(slice)> c_end(
                    slice, slice.columns());
                std::reverse(c_begin, c_end);
            }
            return primitive_argument_type{std::move(result)};
        }
    }

    template <typename T>
    primitive_argument_type flip_operation::flip3d(ir::node_data<T>&& arg,
        ir::range&& axes) const
    {
        if (axes.size() == 3)
        {
            auto it = axes.begin();
            auto first = extract_scalar_integer_value_strict(*it);
            auto second = extract_scalar_integer_value_strict(*++it);
            auto third = extract_scalar_integer_value_strict(*++it);

            if (first < 0)
                first += 3;
            if (second < 0)
                second += 3;
            if (third < 0)
                third += 3;

            if ((first == 0 && second == 1 && third == 2) ||
                (first == 0 && second == 2 && third == 1) ||
                (first == 1 && second == 0 && third == 2) ||
                (first == 1 && second == 2 && third == 0) ||
                (first == 2 && second == 1 && third == 0) ||
                (first == 2 && second == 0 && third == 1))
                return flip3d_all_axes(std::move(arg));

            HPX_THROW_EXCEPTION(hpx::bad_parameter,
                "flip_operation::flip3d",
                generate_error_message(
                    "the flip_operation primitive requires each axis "
                    "to be between -3 and 2 for tensors and there should "
                    "not be any repetition in axes"));
        }
        else if (axes.size() == 2)
        {
            auto it = axes.begin();
            auto first = extract_scalar_integer_value_strict(*it);
            auto second = extract_scalar_integer_value_strict(*++it);

            if (first < 0)
                first += 3;
            if (second < 0)
                second += 3;

            if ((first == 0 && second == 1) || (first == 1 && second == 0))
                return flip3d_axes_0_1(std::move(arg));

            else if ((first == 0 && second == 2) || (first == 2 && second == 0))
                return flip3d_axes_0_2(std::move(arg));

            else if ((first == 1 && second == 2) || (first == 2 && second == 1))
                return flip3d_axes_1_2(std::move(arg));

            HPX_THROW_EXCEPTION(hpx::bad_parameter,
                "flip_operation::flip3d",
                generate_error_message(
                    "the flip_operation primitive requires each axis "
                    "to be between -3 and 2 for tensors and there should "
                    "not be any repetition in axes"));
        }
        else if (axes.size() == 1)
        {
            switch (extract_scalar_integer_value_strict(*axes.begin()))
            {
            case -3:
                HPX_FALLTHROUGH;
            case 0:
                return flip3d_axis0(std::move(arg));

            case -2:
                HPX_FALLTHROUGH;
            case 1:
                return flip3d_axis1(std::move(arg));

            case -1:
                HPX_FALLTHROUGH;
            case 2:
                return flip3d_axis2(std::move(arg));

            default:
                HPX_THROW_EXCEPTION(hpx::bad_parameter,
                    "flip_operation::flip3d",
                    generate_error_message(
                        "the flip_operation primitive requires operand axis "
                        "to be between -3 and 2 for tensors."));
            }
        }
        HPX_THROW_EXCEPTION(hpx::bad_parameter,
            "flip_operation::flip3d",
            generate_error_message(
                "the flip_operation primitive requires operand axis "
                "to be of size 1, 2 or 3 for tensors."));
    }
#endif

    ///////////////////////////////////////////////////////////////////////////
    template <typename T>
    primitive_argument_type flip_operation::flipnd(ir::node_data<T>&& arg) const
    {
        switch (arg.num_dimensions())
        {
        case 0:
            return primitive_argument_type{arg.scalar()};

        case 1:
            return flip1d(std::move(arg));

        case 2:
            return flip2d_both_axes(std::move(arg));

#if defined(PHYLANX_HAVE_BLAZE_TENSOR)
        case 3:
            return flip3d_all_axes(std::move(arg));
#endif

        default:
            HPX_THROW_EXCEPTION(hpx::bad_parameter,
                "flip_operation::flipnd",
                generate_error_message(
                    "operand a has an invalid number of dimensions"));
        }
    }

    template <typename T>
    primitive_argument_type flip_operation::flipnd(ir::node_data<T>&& arg,
        ir::range&& axes) const
    {
        std::size_t a_dims = arg.num_dimensions();
        switch (a_dims)
        {
        case 0:
            HPX_THROW_EXCEPTION(hpx::bad_parameter,
                "flip_operation::flipnd",
                generate_error_message("axis should be None for a scalar"));

        case 1:
            return flip1d(std::move(arg), std::move(axes));

        case 2:
            return flip2d(std::move(arg), std::move(axes));

#if defined(PHYLANX_HAVE_BLAZE_TENSOR)
        case 3:
            return flip3d(std::move(arg), std::move(axes));
#endif

        default:
            HPX_THROW_EXCEPTION(hpx::bad_parameter,
                "flip_operation::flipnd",
                generate_error_message(
                    "operand a has an invalid number of dimensions"));
        }
    }

    primitive_argument_type flip_operation::flipnd_helper(
        primitive_argument_type&& arg) const
    {
        switch (extract_common_type(arg))
        {
        case node_data_type_bool:
            return flipnd(
                extract_boolean_value(std::move(arg), name_, codename_));
        case node_data_type_int64:
            return flipnd(
                extract_integer_value(std::move(arg), name_, codename_));
        case node_data_type_double:
            return flipnd(
                extract_numeric_value(std::move(arg), name_, codename_));
        default:
            break;
        }
        HPX_THROW_EXCEPTION(hpx::bad_parameter,
            "flip::flipnd_helper",
            generate_error_message(
                "the flip primitive requires for all arguments "
                "to be numeric data types"));
    }

    ///////////////////////////////////////////////////////////////////////////
    template <typename T>
    primitive_argument_type flip_operation::flipud(ir::node_data<T>&& arg) const
    {
        switch (arg.num_dimensions())
        {
        case 0:
            HPX_THROW_EXCEPTION(hpx::bad_parameter,
                "flip_operation::flipud",
                generate_error_message("input array should be >= 1d"));

        case 1:
            return flip1d(std::move(arg));

        case 2:
            return flip2d_axis0(std::move(arg));

#if defined(PHYLANX_HAVE_BLAZE_TENSOR)
        case 3:
            return flip3d_axis0(std::move(arg));
#endif

        default:
            HPX_THROW_EXCEPTION(hpx::bad_parameter,
                "flip_operation::flipud",
                generate_error_message(
                    "operand a has an invalid number of dimensions"));
        }
    }

    primitive_argument_type flip_operation::flipud_helper(
        primitive_argument_type&& arg) const
    {
        switch (extract_common_type(arg))
        {
        case node_data_type_bool:
            return flipud(
                extract_boolean_value(std::move(arg), name_, codename_));
        case node_data_type_int64:
            return flipud(
                extract_integer_value(std::move(arg), name_, codename_));
        case node_data_type_double:
            return flipud(
                extract_numeric_value(std::move(arg), name_, codename_));
        default:
            break;
        }
        HPX_THROW_EXCEPTION(hpx::bad_parameter,
            "flip::flipud_helper",
            generate_error_message(
                "the flip primitive requires for all arguments "
                "to be numeric data types"));
    }

    ///////////////////////////////////////////////////////////////////////////
    template <typename T>
    primitive_argument_type flip_operation::fliplr(ir::node_data<T>&& arg) const
    {
        switch (arg.num_dimensions())
        {
        case 0:
            HPX_THROW_EXCEPTION(hpx::bad_parameter,
                "flip_operation::fliplr",
                generate_error_message("input array should be >= 2d"));

        case 1:
            HPX_THROW_EXCEPTION(hpx::bad_parameter,
                "flip_operation::fliplr",
                generate_error_message("input array should be >= 2d"));

        case 2:
            return flip2d_axis1(std::move(arg));

#if defined(PHYLANX_HAVE_BLAZE_TENSOR)
        case 3:
            return flip3d_axis1(std::move(arg));
#endif

        default:
            HPX_THROW_EXCEPTION(hpx::bad_parameter,
                "flip_operation::fliplr",
                generate_error_message(
                    "operand a has an invalid number of dimensions"));
        }
    }

    primitive_argument_type flip_operation::fliplr_helper(
        primitive_argument_type&& arg) const
    {
        switch (extract_common_type(arg))
        {
        case node_data_type_bool:
            return fliplr(
                extract_boolean_value(std::move(arg), name_, codename_));
        case node_data_type_int64:
            return fliplr(
                extract_integer_value(std::move(arg), name_, codename_));
        case node_data_type_double:
            return fliplr(
                extract_numeric_value(std::move(arg), name_, codename_));
        default:
            break;
        }
        HPX_THROW_EXCEPTION(hpx::bad_parameter,
            "flip::fliplr_helper",
            generate_error_message(
                "the flip primitive requires for all arguments "
                "to be numeric data types"));
    }

    ///////////////////////////////////////////////////////////////////////////
    hpx::future<primitive_argument_type> flip_operation::eval(
        primitive_arguments_type const& operands,
        primitive_arguments_type const& args, eval_context ctx) const
    {
        if (operands.size() != 2 && operands.size() != 1)
        {
            HPX_THROW_EXCEPTION(hpx::bad_parameter,
                "flip_operation::eval",
                generate_error_message("the flip_operation primitive requires "
                                       "exactly one or two, operands"));
        }

        if (!valid(operands[0]))
        {
            HPX_THROW_EXCEPTION(hpx::bad_parameter,
                "flip_operation::eval",
                generate_error_message(
                    "the flip_operation primitive requires that the "
                    "arguments given by the operands array are valid"));
        }


        auto this_ = this->shared_from_this();
        if (operands.size() == 2 && valid(operands[1]))
        {
            if (this_->mode_ == flip_mode_up_down ||
                this_->mode_ == flip_mode_left_right)
                HPX_THROW_EXCEPTION(hpx::bad_parameter,
                    "flip::eval",
                    this_->generate_error_message(
                        "the flip operation in up/down and left/right mode "
                        "requires exactly one operand"));

            return hpx::dataflow(hpx::launch::sync,
                hpx::util::unwrapping(
                    [this_ = std::move(this_)](primitive_argument_type&& arg,
                        ir::range&& axis)->primitive_argument_type {

                switch (extract_common_type(arg))
                {
                case node_data_type_bool:
                    return this_->flipnd(
                        extract_boolean_value(
                            std::move(arg), this_->name_, this_->codename_),
                        std::move(axis));
                case node_data_type_int64:
                    return this_->flipnd(
                        extract_integer_value(
                            std::move(arg), this_->name_, this_->codename_),
                        std::move(axis));
                case node_data_type_double:
                    return this_->flipnd(
                        extract_numeric_value(
                            std::move(arg), this_->name_, this_->codename_),
                        std::move(axis));
                default:
                    break;
                }

                HPX_THROW_EXCEPTION(hpx::bad_parameter,
                    "flip::eval",
                    this_->generate_error_message(
                        "the flip primitive requires for all arguments "
                        "to be numeric data types"));
            }),
                value_operand(operands[0], args, name_, codename_, ctx),
                list_operand(operands[1], args, name_, codename_, ctx));
        }
        if (operands.size() == 1 || mode_ == flip_mode_axes)
        {
            return hpx::dataflow(hpx::launch::sync,
                hpx::util::unwrapping(
                    [this_ = std::move(this_)](primitive_argument_type&& arg)
                        -> primitive_argument_type {
                        switch (this_->mode_)
                        {
                        case flip_mode_up_down:
                            return this_->flipud_helper(std::move(arg));

                        case flip_mode_left_right:
                            return this_->fliplr_helper(std::move(arg));

                        case flip_mode_axes:
                            return this_->flipnd_helper(std::move(arg));

                        default:
                            break;
                        }
                        HPX_THROW_EXCEPTION(hpx::bad_parameter,
                            "flip_operation::eval",
                            this_->generate_error_message(
                                "unsupported flip mode requested"));
                    }),
                value_operand(operands[0], args, name_, codename_, ctx));
        }
        HPX_THROW_EXCEPTION(hpx::bad_parameter,
            "flip::eval",
            this_->generate_error_message(
                "the flip operation in up/down and left/right mode "
                "requires exactly one operand"));
    }
}}}<|MERGE_RESOLUTION|>--- conflicted
+++ resolved
@@ -39,31 +39,30 @@
         match_pattern_type{"flipud",
         std::vector<std::string>{"flipud(_1)"},
         &create_flip_operation, &create_primitive<flip_operation>,
-        "a\n"
-        "Args:\n"
-        "\n"
-        "    a (array) : a vector a matrix or a tensor\n"
-        "\n"
-        "Returns:\n"
-        "\n"
-        "Flip array in the up/down direction"},
+        R"(a
+        Args:
+
+            a (array) : a vector a matrix or a tensor
+
+        Returns:
+
+        Flip array in the up/down direction)"},
 
         match_pattern_type{"fliplr",
         std::vector<std::string>{"fliplr(_1)"},
         &create_flip_operation, &create_primitive<flip_operation>,
-        "a\n"
-        "Args:\n"
-        "\n"
-        "    a (array) : a matrix or a tensor\n"
-        "\n"
-        "Returns:\n"
-        "\n"
-        "Flip array in the left/right direction"},
+        R"(a
+        Args:
+
+            a (array) : a matrix or a tensor
+
+        Returns:
+
+        Flip array in the left/right direction)"},
 
         match_pattern_type{"flip",
         std::vector<std::string>{"flip(_1,_2)","flip(_1)"},
         &create_flip_operation, &create_primitive<flip_operation>,
-<<<<<<< HEAD
         R"(a, axes
         Args:
 
@@ -74,20 +73,7 @@
 
         Returns:
 
-        Reverses the order of elements in an array along the given axis)")
-=======
-        "a, axes\n"
-        "Args:\n"
-        "\n"
-        "    a (array) : a scalar, a vector a matrix or a tensor\n"
-        "    axes (optional, integer or tuple of integers): an axis to flip "
-        "       over. The default, axis=None, will flip over all of the axes "
-        "       of the input array.\n"
-        "\n"
-        "Returns:\n"
-        "\n"
-        "Reverses the order of elements in an array along the given axes"},
->>>>>>> 4b280be0
+        Reverses the order of elements in an array along the given axes)"},
     };
 
     ///////////////////////////////////////////////////////////////////////////
