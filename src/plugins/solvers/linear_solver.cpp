--- conflicted
+++ resolved
@@ -31,11 +31,7 @@
 #define PHYLANX_LIN_MATCH_DATA(name,doc)                                       \
     hpx::util::make_tuple(name,                                                \
         std::vector<std::string>{name "(_1, _2)", name "(_1, _2, _3)"},        \
-<<<<<<< HEAD
-        &create_linear_solver, &create_primitive<linear_solver>,"TODODOC")     \
-=======
         &create_linear_solver, &create_primitive<linear_solver>,doc)     \
->>>>>>> e8fab73b
     /**/
 
     std::vector<match_pattern_type> const linear_solver::match_data = {
